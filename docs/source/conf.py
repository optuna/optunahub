--- conflicted
+++ resolved
@@ -33,10 +33,11 @@
 # https://www.sphinx-doc.org/en/master/usage/configuration.html#options-for-html-output
 
 html_theme = "sphinx_rtd_theme"
-<<<<<<< HEAD
-html_static_path: list[str] = []
-
-html_theme_options = {"navigation_depth": 2}
+html_theme_options = {"logo_only": True, "navigation_with_keys": True, "navigation_depth": 2}
+html_static_path = ["_static"]
+html_favicon = "_static/favicon.ico"
+html_logo = "_static/optuna-logo.png"
+html_css_files = ["css/custom.css"]
 
 sphinx_gallery_conf = {
     "examples_dirs": [
@@ -48,11 +49,4 @@
     "within_subsection_order": FileNameSortKey,
     "filename_pattern": r"/*\.py",
     "first_notebook_cell": None,
-}
-=======
-html_theme_options = {"logo_only": True, "navigation_with_keys": True, "navigation_depth": 2}
-html_static_path = ["_static"]
-html_favicon = "_static/favicon.ico"
-html_logo = "_static/optuna-logo.png"
-html_css_files = ["css/custom.css"]
->>>>>>> 8b9778f1
+}