--- conflicted
+++ resolved
@@ -13,12 +13,8 @@
 dependencies = [
   "ga4mp",
   "optuna",
-<<<<<<< HEAD
   "GitPython",
-  "PyGithub",
-=======
   "PyGithub>=1.59",
->>>>>>> db5f0f23
 ]
 dynamic = ["version"]
 classifiers = [
